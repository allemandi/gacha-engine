--- conflicted
+++ resolved
@@ -14,8 +14,6 @@
   private rarityRatesScaled: Record<string, number> = {};
   private flatRateMap: Map<string, number> = new Map();
   private dropRateCacheScaled = new Map<string, number>();
-
-  // NEW: Cache rate-up items for flatRate mode
   private flatRateRateUpItems: string[] = [];
 
   constructor(config: GachaEngineConfig) {
@@ -158,26 +156,13 @@
     return Math.ceil(Math.log(1 - targetProbability) / Math.log(1 - rate));
   }
 
-<<<<<<< HEAD
   getRateUpItems(): string[] {
     if (this.mode === 'weighted') {
       return this.pools.flatMap(p => p.items.filter(i => i.rateUp).map(i => i.name));
     } else {
       return this.flatRateRateUpItems;
     }
-=======
- getRateUpItems(): string[] {
-  if (this.mode === 'weighted') {
-    return this.pools.flatMap(p => p.items.filter(i => i.rateUp).map(i => i.name));
-  } else {
-    if (this.pools.length > 0) {
-      return this.pools.flatMap(p => p.items.filter(i => i.rateUp).map(i => i.name));
-    }
-    return [];
->>>>>>> 47c87e7a
-  }
-}
-
+  }
 
   getAllItemDropRates(): { name: string; dropRate: number; rarity: string }[] {
     if (this.mode === 'flatRate') {
